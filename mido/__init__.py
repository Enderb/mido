# -*- coding: utf-8 -*-
"""
MIDI Objects for Python

Mido is a library for working with MIDI messages and ports. It's
designed to be as straight forward and Pythonic as possible.

Creating messages:

    Message(type, **parameters) -- create a new message
    MetaMessage(type, **parameters) -- create a new meta message
    UnknownMetaMessage(type_byte, data=None, time=0)

Ports:

    open_input(name=None, virtual=False, callback=None) -- open an input port
    open_output(name=None, virtual=False,               -- open an output port
                autoreset=False)
    open_ioport(name=None, virtual=False,        -- open an I/O port (capable
                callback=None, autoreset=False)     of both input and output)

    get_input_names() -- return a list of names of available input ports
    get_output_names() -- return a list of names of available output ports
    get_ioport_names() -- return a list of names of available I/O ports

MIDI files:

    MidiFile(filename, **kwargs) -- open a MIDI file
    MidiTrack()  -- a MIDI track
    bpm2tempo()  -- convert beats per minute to MIDI file tempo
    tempo2bpm()  -- convert MIDI file tempo to beats per minute
    merge_tracks(tracks)  -- merge tracks into one track

SYX files:

    read_syx_file(filename)  -- read a SYX file
    write_syx_file(filename, messages,
                   plaintext=False)  -- write a SYX file
Parsing MIDI streams:

    parse(bytes) -- parse a single message bytes
                    (any iterable that generates integers in 0..127)
    parse_all(bytes) -- parse all messages bytes
    Parser -- MIDI parser class

Parsing objects serialized with str(message):                                  

    parse_string(string) -- parse a string containing a message
    parse_string_stream(iterable) -- parse strings from an iterable and
                                     generate messages
 
Sub modules:

    ports -- useful tools for working with ports
"""
from __future__ import absolute_import
import os
from .backends.backend import Backend
from . import ports, sockets
from .messages import (Message, parse_string, parse_string_stream,
                       format_as_string, MIN_PITCHWHEEL, MAX_PITCHWHEEL,
                       MIN_SONGPOS, MAX_SONGPOS)
from .parser import Parser, parse, parse_all
from .midifiles import (MidiFile, MidiTrack, merge_tracks,
                        MetaMessage, UnknownMetaMessage,
                        bpm2tempo, tempo2bpm, tick2second, second2tick)
from .syx import read_syx_file, write_syx_file
from .version import version_info, version as __version__

__author__ = 'Ole Martin Bjorndalen'
__email__ = 'ombdalen@gmail.com'
__url__ = 'https://mido.readthedocs.io/'
__license__ = 'MIT'
<<<<<<< HEAD
=======
__version__ = '1.1.19'
>>>>>>> d4636353

# Prevent splat import.
__all__ = []

def set_backend(name=None, load=False):
    """Set current backend.

    name can be a module name like 'mido.backends.rtmidi' or
    a Backend object.

    If no name is passed, the default backend will be used.

    This will replace all the open_*() and get_*_name() functions
    in top level mido module. The module will be loaded the first
    time one of those functions is called."""

    glob = globals()

    if isinstance(name, Backend):
        backend = name
    else:
        backend = Backend(name, load=load, use_environ=True)
    glob['backend'] = backend

    for name in dir(backend):
        if name.split('_')[0] in ['open', 'get']:
            glob[name] = getattr(backend, name)

set_backend()

del os, absolute_import<|MERGE_RESOLUTION|>--- conflicted
+++ resolved
@@ -52,6 +52,42 @@
 Sub modules:
 
     ports -- useful tools for working with ports
+
+For more on MIDI, see:
+
+    http://www.midi.org/
+
+
+Getting started:
+
+    >>> import mido
+    >>> m = mido.Message('note_on', note=60, velocity=64)
+    >>> m
+    <message note_on channel=0, note=60, velocity=64, time=0>
+    >>> m.type
+    'note_on'
+    >>> m.channel = 6
+    >>> m.note = 19
+    >>> m.copy(velocity=120)
+    <message note_on channel=0, note=60, velocity=64, time=0>
+    >>> s = mido.Message('sysex', data=[byte for byte in range(5)])
+    >>> s.data
+    (0, 1, 2, 3, 4)
+    >>> s.hex()
+    'F0 00 01 02 03 04 F7'
+    >>> len(s)
+    7
+
+    >>> default_input = mido.open_input()
+    >>> default_input.name
+    'MPK mini MIDI 1'
+    >>> output = mido.open_output('SD-20 Part A')
+    >>>
+    >>> for message in default_input:
+    ...     output.send(message)
+
+    >>> get_input_names()
+    ['MPK mini MIDI 1', 'SH-201']
 """
 from __future__ import absolute_import
 import os
@@ -71,10 +107,6 @@
 __email__ = 'ombdalen@gmail.com'
 __url__ = 'https://mido.readthedocs.io/'
 __license__ = 'MIT'
-<<<<<<< HEAD
-=======
-__version__ = '1.1.19'
->>>>>>> d4636353
 
 # Prevent splat import.
 __all__ = []
