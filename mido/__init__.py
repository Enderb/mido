# -*- coding: utf-8 -*-
"""
MIDI Objects for Python

Mido is a library for working with MIDI messages and ports. It's
designed to be as straight forward and Pythonic as possible.

Creating messages:

    Message(type, **parameters) -- create a new message
    MetaMessage(type, **parameters) -- create a new meta message
    UnknownMetaMessage(type_byte, data=None, time=0)

Ports:

    open_input(name=None, virtual=False, callback=None) -- open an input port
    open_output(name=None, virtual=False,               -- open an output port
                autoreset=False)
    open_ioport(name=None, virtual=False,        -- open an I/O port (capable
                callback=None, autoreset=False)     of both input and output)

    get_input_names() -- return a list of names of available input ports
    get_output_names() -- return a list of names of available output ports
    get_ioport_names() -- return a list of names of available I/O ports

MIDI files:

    MidiFile(filename, **kwargs) -- open a MIDI file
    MidiTrack()  -- a MIDI track
    bpm2tempo()  -- convert beats per minute to MIDI file tempo
    tempo2bpm()  -- convert MIDI file tempo to beats per minute
    merge_tracks(tracks)  -- merge tracks into one track

SYX files:

    read_syx_file(filename)  -- read a SYX file
    write_syx_file(filename, messages,
                   plaintext=False)  -- write a SYX file
Parsing MIDI streams:

    parse(bytes) -- parse a single message bytes
                    (any iterable that generates integers in 0..127)
    parse_all(bytes) -- parse all messages bytes
    Parser -- MIDI parser class

Parsing objects serialized with str(message):                                  

    parse_string(string) -- parse a string containing a message
    parse_string_stream(iterable) -- parse strings from an iterable and
                                     generate messages
 
Sub modules:

    ports -- useful tools for working with ports
"""
from __future__ import absolute_import
import os
from .backends.backend import Backend
from . import ports, sockets
<<<<<<< HEAD
from .messages import Message
from .messages import parse_string, parse_string_stream, format_as_string
from .messages import MIN_PITCHWHEEL, MAX_PITCHWHEEL, MIN_SONGPOS, MAX_SONGPOS
from .parser import Parser, parse, parse_all
from .midifiles import MidiFile, MidiTrack, merge_tracks
from .midifiles import MetaMessage, UnknownMetaMessage, bpm2tempo, tempo2bpm
=======
from .messages import (Message, parse_string, parse_string_stream,
                       format_as_string)
from .parser import Parser, parse, parse_all
from .midifiles import (MidiFile, MidiTrack, merge_tracks, MetaMessage,
                        bpm2tempo, tempo2bpm, tick2second, second2tick)
>>>>>>> 2c4aeedd
from .syx import read_syx_file, write_syx_file
from .version import version_info, version as __version__

__author__ = 'Ole Martin Bjorndalen'
__email__ = 'ombdalen@gmail.com'
__url__ = 'https://mido.readthedocs.io/'
__license__ = 'MIT'

# Prevent splat import.
__all__ = []

def set_backend(name=None, load=False):
    """Set current backend.

    name can be a module name like 'mido.backends.rtmidi' or
    a Backend object.

    If no name is passed, the default backend will be used.

    This will replace all the open_*() and get_*_name() functions
    in top level mido module. The module will be loaded the first
    time one of those functions is called."""

    glob = globals()

    if isinstance(name, Backend):
        backend = name
    else:
        backend = Backend(name, load=load, use_environ=True)
    glob['backend'] = backend

    for name in dir(backend):
        if name.split('_')[0] in ['open', 'get']:
            glob[name] = getattr(backend, name)

set_backend()

del os, absolute_import<|MERGE_RESOLUTION|>--- conflicted
+++ resolved
@@ -57,20 +57,13 @@
 import os
 from .backends.backend import Backend
 from . import ports, sockets
-<<<<<<< HEAD
-from .messages import Message
-from .messages import parse_string, parse_string_stream, format_as_string
-from .messages import MIN_PITCHWHEEL, MAX_PITCHWHEEL, MIN_SONGPOS, MAX_SONGPOS
+from .messages import (Message, parse_string, parse_string_stream,
+                       format_as_string, MIN_PITCHWHEEL, MAX_PITCHWHEEL,
+                       MIN_SONGPOS, MAX_SONGPOS)
 from .parser import Parser, parse, parse_all
-from .midifiles import MidiFile, MidiTrack, merge_tracks
-from .midifiles import MetaMessage, UnknownMetaMessage, bpm2tempo, tempo2bpm
-=======
-from .messages import (Message, parse_string, parse_string_stream,
-                       format_as_string)
-from .parser import Parser, parse, parse_all
-from .midifiles import (MidiFile, MidiTrack, merge_tracks, MetaMessage,
+from .midifiles import (MidiFile, MidiTrack, merge_tracks,
+                        MetaMessage, UnknownMetaMessage,
                         bpm2tempo, tempo2bpm, tick2second, second2tick)
->>>>>>> 2c4aeedd
 from .syx import read_syx_file, write_syx_file
 from .version import version_info, version as __version__
 
