"""Backend for python-rtmidi:

http://pypi.python.org/pypi/python-rtmidi/
"""
from __future__ import absolute_import
import os
import sys
import time
import threading
from ..py2 import PY2

if PY2:
    import Queue as queue
else:
    import queue

import rtmidi
from .. import ports
from ..parser import Parser

def _get_api_lookup():
    api_to_name = {}
    name_to_api = {}

    for name in dir(rtmidi):
        if name.startswith('API_'):
            value = getattr(rtmidi, name)
            name = name.replace('API_', '')
            name_to_api[name] = value
            api_to_name[value] = name

    return api_to_name, name_to_api


_api_to_name, _name_to_api = _get_api_lookup()


def _get_api_id(name=None):
    if name is None:
        return rtmidi.API_UNSPECIFIED

    try:
        api = _name_to_api[name]
    except KeyError:
        raise ValueError('unknown API {}'.format(name))

    if name in get_api_names():
        return api
    else:
        raise ValueError('API {} not compiled in'.format(name))


def get_devices(api=None, **kwargs):
    devices = []

    rtapi = _get_api_id(api)

    input_names = set(rtmidi.MidiIn(rtapi=rtapi).get_ports())
    output_names = set(rtmidi.MidiOut(rtapi=rtapi).get_ports())

    for name in sorted(input_names | output_names):
        devices.append({
                'name': name,
                'is_input': name in input_names,
                'is_output': name in output_names,
                })

    return devices


def get_api_names():
    return [_api_to_name[n] for n in rtmidi.get_compiled_api()]


def _open_port(client, name, virtual=False):
    ports = client.get_ports()
    if len(ports) == 0:
        raise IOError('no ports available')

    if virtual:
        client.open_virtual_port(name)
    else:
        if name is None:
            name = ports[0]
            port_id = 0
        elif name in ports:
            port_id = ports.index(name)
        else:
            raise IOError('unknown port {!r}'.format(name))

        try:
            client.open_port(port_id)
        except RuntimeError as err:
            raise IOError(*err.args)

    return name


class Port(ports.BaseIOPort):
    """RtMidi port

    The following methods are thread safe::

        send()
        reset()
        panic()

        receive()
        poll()
        iter_pending()
        __iter__()

        @callback  (set and clear callback)

    When self.callback is set it will be called every time a messages
    comes in::

        RtMidi -> self._feed_callback -> self.callback

    If self.callback is not set the messages will instead be put in a
    queue where other threads can get them::

                                          Consumer threads:

                                            /-> receive()
        RtMidi -> self._feed_queue -> queue --> receive()
                                            \-> poll()

    The queue ensures that the port is thread safe and that threads
    actually block rather than poll and wait (Python 3 only, see
    comment inside receive()`.

    send() uses a lock for thread safety.
    """
    # We do our own locking.
    _locking = False

    def _open(self, is_input=False, is_output=False,
              client=None, virtual=False, api=None,
              callback=None, **kwargs):

        if client is not None:
            virtual = True

        if virtual and self.name is None:
            raise IOError('virtual port must have a name')

        if is_input is is_output is None:
            raise IOError('port must be input or output or both')

        rtapi = _get_api_id(api)

<<<<<<< HEAD
        self.virtual = virtual
        self.is_input = is_input
        self.is_output= is_output

        if client:
            self.virtual = True
=======
        if opening_input:
            self._rt = rtmidi.MidiIn(rtapi=rtapi)
            self._rt.ignore_types(False, False, True)
            self._queue = queue.Queue()
            self.callback = kwargs.get('callback')
        else:
            self._rt = rtmidi.MidiOut(rtapi=rtapi)
            # Turn of ignore of sysex, time and active_sensing.
>>>>>>> 82ebca08

        self._callback = None

        self._midiin = self._midiout = None
        input_name = output_name = None

        if is_input:
            self._midiin = rtmidi.MidiIn(name=client, rtapi=rtapi)
            input_name = _open_port(self._midiin, self.name, self.virtual)

            self._midiin.ignore_types(False, False, True)
            self._queue = queue.Queue()
            self._parser = Parser()
            if callback is not None:
                self.callback = callback

        if is_output:
            self._midiout = rtmidi.MidiOut(name=client, rtapi=rtapi)
            output_name = _open_port(self._midiout, self.name, self.virtual)
            # Turn of ignore of sysex, time and active_sensing.

        # What if is_input and is_output and these differ?
        self.name = input_name or output_name

        client = self._midiin or self._midiout
        self.api = _api_to_name[client.get_current_api()]
        self._device_type = 'RtMidi/{}'.format(self.api)


    def _close(self):
        # Note: not thread safe.
        if self.is_input:
            self._midiin.close_port()
            del self._midiin

        if self.is_output:
            if self.autoreset:
                self.reset()

            self._midiout.close_port()
            del self._midiout

    def _send(self, msg):
        """Send a message on the port."""
        with self._lock:
            self._midiout.send_message(msg.bytes())

    def _receive(self, block=True):
        # In Python 2 queue.get() doesn't respond to CTRL-C. A workaroud is
        # to call queue.get(timeout=100) (very high timeout) in a loop, but all
        # that does is poll with a timeout of 50 milliseconds. This results in
        # much too high latency.
        #
        # It's better to do our own polling with a shorter sleep time.
        #
        # See Issue #49 and https://bugs.python.org/issue8844
        if PY2:
            sleep_time = ports.get_sleep_time()
            while True:
                try:
                    return self._queue.get_nowait()
                except queue.Empty:
                    if block:
                        time.sleep(sleep_time)
                        continue
                    else:
                        return None
        else:
            try:
                return self._queue.get(block=block)
            except queue.Empty:
                return None

    @property
    def callback(self):
        return self._callback

    @callback.setter
    def callback(self, func):
        if not self.is_input:
            raise ValueError('not an input port')

        with self._lock:
            self._midiin.cancel_callback()

            if func:
                # First send all queued messages to the callback.
                while True:
                    try:
                        func(self._queue.get_nowait())
                    except queue.Empty:
                        break

            if func is None:
                self._midiin.set_callback(self._feed_queue)
                self._callback = None
            else:
                self._midiin.set_callback(self._feed_callback)
                self._callback = func

    def _feed_queue(self, msg_data, data):
        self._parser.feed(msg_data[0])
        for msg in self._parser:
            self._queue.put(msg)

    def _feed_callback(self, msg_data, data):
        self._parser.feed(msg_data[0])
        for msg in self._parser:
            self._callback(msg)


# A bit of trickery to keep the Backend object happy.

def Input(name=None, **kwargs):
    return Port(name=name, is_input=True, **kwargs)


def Output(name=None, **kwargs):
    return Port(name=name, is_output=True, **kwargs)


def IOPort(name=None, **kwargs):
    return Port(name=name, is_input=True, is_output=True, **kwargs)<|MERGE_RESOLUTION|>--- conflicted
+++ resolved
@@ -150,23 +150,12 @@
 
         rtapi = _get_api_id(api)
 
-<<<<<<< HEAD
         self.virtual = virtual
         self.is_input = is_input
         self.is_output= is_output
 
         if client:
             self.virtual = True
-=======
-        if opening_input:
-            self._rt = rtmidi.MidiIn(rtapi=rtapi)
-            self._rt.ignore_types(False, False, True)
-            self._queue = queue.Queue()
-            self.callback = kwargs.get('callback')
-        else:
-            self._rt = rtmidi.MidiOut(rtapi=rtapi)
-            # Turn of ignore of sysex, time and active_sensing.
->>>>>>> 82ebca08
 
         self._callback = None
 
@@ -180,8 +169,7 @@
             self._midiin.ignore_types(False, False, True)
             self._queue = queue.Queue()
             self._parser = Parser()
-            if callback is not None:
-                self.callback = callback
+            self.callback = callback
 
         if is_output:
             self._midiout = rtmidi.MidiOut(name=client, rtapi=rtapi)
