--- conflicted
+++ resolved
@@ -20,15 +20,11 @@
 import time
 import string
 import struct
-<<<<<<< HEAD
+
 from ..messages import Message, SPEC_BY_STATUS
-from .meta import MetaMessage, build_meta_message, meta_charset
-from .meta import MetaSpec, add_meta_spec, encode_variable_int
-=======
-from ..messages import build_message, Message, get_spec
 from .meta import (MetaMessage, build_meta_message, meta_charset, MetaSpec, 
                    add_meta_spec, encode_variable_int, tick2second)
->>>>>>> 2c4aeedd
+
 from .tracks import MidiTrack, merge_tracks, fix_end_of_track
 
 # The default tempo is 120 BPM.
@@ -352,13 +348,7 @@
         if self.type == 2:
             raise TypeError("can't merge tracks in type 2 (asynchronous) file")
 
-<<<<<<< HEAD
-        seconds_per_tick = get_seconds_per_tick(DEFAULT_TEMPO,
-                                                self.ticks_per_beat)
-
-=======
         tempo = DEFAULT_TEMPO
->>>>>>> 2c4aeedd
         for msg in merge_tracks(self.tracks):
             # Convert message time from absolute time
             # in ticks to relative time in seconds.
@@ -370,13 +360,7 @@
             yield msg.copy(time=delta)
 
             if msg.type == 'set_tempo':
-<<<<<<< HEAD
-                seconds_per_tick = get_seconds_per_tick(msg.tempo,
-                                                        self.ticks_per_beat)
-=======
                 tempo = msg.tempo
-
->>>>>>> 2c4aeedd
 
     def play(self, meta_messages=False):
         """Play back all tracks.
