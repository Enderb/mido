--- conflicted
+++ resolved
@@ -7,431 +7,9 @@
 
 from .msg.msg import BaseMessage, Message
 
-<<<<<<< HEAD
-# Pitchwheel is a 14 bit signed integer
-MIN_PITCHWHEEL = -8192
-MAX_PITCHWHEEL = 8191
-
-# Song pos is a 14 bit unsigned integer
-MIN_SONGPOS = 0
-MAX_SONGPOS = 16383
-
-class MessageSpec(object):
-    """
-    Specifications for creating a message.
-    
-    status_byte is the first byte of the message. For channel
-    messages, the channel (lower 4 bits) is clear.
-
-    type is the type name of the message, for example 'sysex'.
-
-    arguments is the attributes / keywords arguments specific to
-    this message type.
-
-    length is the length of this message in bytes. This value is not used
-    for sysex messages, since they use an end byte instead.
-
-    Table of MIDI messages:
-
-        http://www.midi.org/techspecs/midimessages.php
-    """
-
-    def __init__(self, status_byte, type_, arguments, length):
-        """Create a new message specification."""
-        self.status_byte = status_byte
-        self.type = type_
-        self.arguments = arguments
-        self.length = length
-   
-        # Attributes that can be set on the object
-        self.settable_attributes = set(self.arguments) | {'time'}
-
-    def signature(self):
-        """Return call signature for Message constructor for this type.
-
-        The signature is returned as a string.
-        """
-        parts = []
-        parts.append(repr(self.type))
-
-        for name in self.arguments:
-            if name == 'data':
-                parts.append('data=()')
-            else:
-                parts.append('{}=0'.format(name))
-        parts.append('time=0')
-
-        sig = '({})'.format(', '.join(parts))
-
-        return sig
-
-
-def get_message_specs():
-    return [
-        # Channel messages
-        MessageSpec(0x80, 'note_off', ('channel', 'note', 'velocity'), 3),
-        MessageSpec(0x90, 'note_on', ('channel', 'note', 'velocity'), 3),
-        MessageSpec(0xa0, 'polytouch', ('channel', 'note', 'value'), 3),
-        MessageSpec(0xb0, 'control_change',
-                    ('channel', 'control', 'value'), 3),
-        MessageSpec(0xc0, 'program_change', ('channel', 'program',), 2),
-        MessageSpec(0xd0, 'aftertouch', ('channel', 'value',), 2),
-        MessageSpec(0xe0, 'pitchwheel', ('channel', 'pitch',), 3),
-
-        # System common messages
-        MessageSpec(0xf0, 'sysex', ('data',), float('inf')),
-        MessageSpec(0xf1, 'quarter_frame', ('frame_type', 'frame_value'), 2),
-        MessageSpec(0xf2, 'songpos', ('pos',), 3),
-        MessageSpec(0xf3, 'song_select', ('song',), 2),
-        # 0xf4 is undefined.
-        # 0xf5 is undefined.
-        MessageSpec(0xf6, 'tune_request', (), 1),
-        # 0xf7 is the stop byte for sysex messages, so should not be a message.
-
-        # System real time messages
-        MessageSpec(0xf8, 'clock', (), 1),
-        # 0xf9 is undefined.
-        MessageSpec(0xfa, 'start', (), 1),
-        MessageSpec(0xfb, 'continue', (), 1),
-        MessageSpec(0xfc, 'stop', (), 1),
-        # 0xfd is undefined.
-        MessageSpec(0xfe, 'active_sensing', (), 1),
-        MessageSpec(0xff, 'reset', (), 1),
-    ]
-
-
-def build_spec_lookup(message_specs):
-    lookup = {}
-
-    for spec in message_specs:
-        status_byte = spec.status_byte
-
-        if status_byte < 0xf0:
-            # Channel message.
-            # The upper 4 bits are message type, and
-            # the lower 4 are MIDI channel.
-            # We need lookup for all 16 MIDI channels.
-            for channel in range(16):
-                lookup[status_byte | channel] = spec
-        else:
-            lookup[status_byte] = spec
-
-        lookup[spec.type] = spec
-
-    return lookup
-
-
-def get_spec(type_or_status_byte):
-    """Get message specification from status byte or message type name.
-
-    For use in writing parsers.
-    """
-    try:
-        return Message._spec_lookup[type_or_status_byte]
-    except KeyError:
-        raise LookupError('unknown type or status byte')
-
-
-def check_time(time):
-    """Check type and value of time.
-    
-    Raises TypeError if value is not an integer or a float
-    """
-    if PY2 and isinstance(time, long):
-        return
-
-    if not (isinstance(time, int) or isinstance(time, float)):
-        raise TypeError('time must be an integer or float')
-
-
-def check_channel(channel):
-    """Check type and value of channel.
-
-    Raises TypeError if the value is not an integer, and ValueError if
-    it is outside range 0..15.
-    """
-    if not isinstance(channel, int):
-        raise TypeError('channel must be an integer')
-    elif not 0 <= channel <= 15:
-        raise ValueError('channel must be in range 0..15')
-
-
-def check_pos(pos):
-    """Check type and value of song position.
-
-    Raise TypeError if the value is not an integer, and ValueError if
-    it is outside range MIN_SONGPOS..MAX_SONGPOS.
-    """
-    if not isinstance(pos, int):
-        raise TypeError('song pos must be and integer')
-    elif not MIN_SONGPOS <= pos <= MAX_SONGPOS:
-        raise ValueError('song pos must be in range {}..{}'.format(
-                         MIN_SONGPOS, MAX_SONGPOS))
-
-
-def check_pitch(pitch):
-    """Raise TypeError if the value is not an integer, and ValueError
-    if it is outside range MIN_PITCHWHEEL..MAX_PITCHWHEEL.
-    """
-    if not isinstance(pitch, int):
-        raise TypeError('pichwheel value must be an integer')
-    elif not MIN_PITCHWHEEL <= pitch <= MAX_PITCHWHEEL:
-        raise ValueError('pitchwheel value must be in range {}..{}'.format(
-                         MIN_PITCHWHEEL, MAX_PITCHWHEEL))
-
-
-def check_data(data_bytes):
-    """Check type of data_byte and type and range of each data byte.
-
-    Returns the data bytes as a SysexData object.
-
-    Raises TypeError if value is not iterable.
-    Raises TypeError if one of the bytes is not an integer.
-    Raises ValueError if one of the bytes is out of range 0..127.
-    """
-    # Make the sequence immutable.
-    data_bytes = SysexData(data_bytes)
-
-    for byte in data_bytes:
-        check_databyte(byte)
-
-    return data_bytes
-
-
-def check_frame_type(value):
-    """Check type and value SMPTE quarter frame type.
-
-    Raises TypeError if the value is not an integer.
-    Raises ValueError if the value is out of range.
-    """
-    if not isinstance(value, int):
-        raise TypeError('frame_type must be an integer')
-    elif not 0 <= value <= 7:
-        raise ValueError('frame_type must be in range 0..7')
-
-
-def check_frame_value(value):
-    """Check type and value of SMPTE quarter frame value.
-
-    Raises TypeError if the value is not an integer.
-    Raises ValueError if the value is out of range.
-    """
-    if not isinstance(value, int):
-        raise TypeError('frame_value must be an integer')
-    elif not 0 <= value <= 15:
-        raise ValueError('frame_value must be in range 0..15')
-
-
-def check_databyte(value):
-    """Raise exception of byte has wrong type or is out of range
-
-    Raises TypeError if the byte is not an integer, and ValueError if
-    it is out of range. Data bytes are 7 bit, so the valid range is
-    0..127.
-    """
-    if not isinstance(value, int):
-        raise TypeError('data byte must be an integer')
-    elif not 0 <= value <= 127:
-        raise ValueError('data byte must be in range 0..127')
-
-
-def encode_channel(channel):
-    """Convert channel into a list of bytes. Return an empty list of
-    bytes, since channel is already masked into status byte.
-    """
-    return []
-
-
-def encode_data(data):
-    """Encode sysex data as a list of bytes. A sysex end byte (0xf7)
-    is appended.
-    """
-    return list(data) + [0xf7]
-
- 
-def encode_pitch(pitch):
-    """Encode pitchwheel pitch as a list of bytes."""
-    pitch -= MIN_PITCHWHEEL
-    return [pitch & 0x7f, pitch >> 7]
-
-
-def encode_pos(pos):
-    """Encode song position as a list of bytes."""
-    return [pos & 0x7f, pos >> 7]
-
-
-class BaseMessage(object):
-    """Base class for MIDI messages.
-
-    Can be subclassed to create meta messages, for example.
-    """
-    def copy(self, **overrides):
-        """Return a copy of the message.
-
-        Attributes will be overridden by the passed keyword arguments.
-        Only message specific attributes can be overridden. The message
-        type can not be changed.
-
-        Example:
-
-            a = Message('note_on')
-            b = a.copy(velocity=32)
-        """
-
-        # Make an exact copy of this object.
-        klass = self.__class__
-        msg = klass.__new__(klass)
-        vars(msg).update(vars(self))
-
-        for name, value in overrides.items():
-            try:
-                # setattr() is responsible for checking the
-                # name and type of the attribute.
-                setattr(msg, name, value)
-            except AttributeError as err:
-                raise ValueError(*err.args)
-
-        return msg
-
-    def bytes(self):
-        raise ValueError('bytes() is not implemented in this class')
-
-    def bin(self):
-        """Encode message and return as a bytearray.
-
-        This can be used to write the message to a file.
-        """
-        return bytearray(self.bytes())
-
-    def hex(self, sep=' '):
-        """Encode message and return as a string of hex numbers,
-
-        Each number is separated by the string sep.
-        """
-        return sep.join('{:02X}'.format(byte) for byte in self.bytes())
-
-    def __eq__(self, other):
-        """Compare message to another for equality."""
-        if not isinstance(other, BaseMessage):
-            raise TypeError('comparison between message and another type')
-
-        return vars(self) == vars(other)
-
-
-class SysexData(tuple):
-    """Special kind of tuple accepts and converts any sequence in +=."""
-    def __iadd__(self, other):
-        return SysexData(self + check_data(other))
-
-
-class Message(BaseMessage):
-    """
-    MIDI message class.
-    """
-
-    # Quick lookup of specs by name or status_byte.
-    _spec_lookup = build_spec_lookup(get_message_specs())
-
-    # This is needed for __init__() so it doesn't accept status bytes.
-    _type_lookup = {name: value for name, value in _spec_lookup.items() \
-                        if not isinstance(name, int)}
-
-    def __init__(self, type, **arguments):
-        """Create a new message.
-
-        The first argument is typically the type of message to create,
-        for example 'note_on'.
-        """
-        try:
-            spec = self._type_lookup[type]
-        except KeyError:
-            raise ValueError('invalid message type {!r}'.format(type))
-
-        vars(self)['type'] = type
-        vars(self)['_spec'] = spec
-
-        # Set default values.
-        for name in spec.arguments:
-            if name == 'velocity':
-                vars(self)['velocity'] = 0x40
-            elif name == 'data':
-                vars(self)['data'] = SysexData()
-            else:
-                vars(self)[name] = 0
-        vars(self)['time'] = 0
-
-        # Override defaults.
-        for name, value in arguments.items():
-            try:
-                setattr(self, name, value)
-            except AttributeError as err:
-                raise ValueError(*err.args)
-
-    def __setattr__(self, name, value):
-        if name in self._spec.settable_attributes:
-            try:
-                if name == 'data':
-                    value = check_data(value)
-                else:
-                    globals()['check_{}'.format(name)](value)
-            except KeyError:
-                check_databyte(value)
-
-            vars(self)[name] = value
-        elif name in vars(self):
-            raise AttributeError('{} attribute is read only'.format(name))
-        else:
-            raise AttributeError(
-                '{} message has no attribute {}'.format(self.type, name))
-
-    def __delattr__(self, name):
-        raise AttributeError('attribute cannot be deleted')
-
-    def bytes(self):
-        """Encode message and return as a list of integers."""
-
-        status_byte = self._spec.status_byte
-        if status_byte < 0xf0:
-            # Add channel (lower 4 bits) to status byte.
-            # Those bits in spec.status_byte are always 0.
-            status_byte |= self.channel
-
-        message_bytes = [status_byte]
-
-        if self.type == 'quarter_frame':
-            message_bytes.append(self.frame_type << 4 | self.frame_value)
-        else:
-            for name in self._spec.arguments:
-                value = getattr(self, name)
-                try:
-                    encode = globals()['encode_{}'.format(name)]
-                    message_bytes.extend(encode(value))
-                except KeyError:
-                    message_bytes.append(value)
-
-        return message_bytes
-
-    def __repr__(self):
-        parts = []
-
-        for name in self._spec.arguments + ('time',):
-            parts.append('{}={!r}'.format(name, getattr(self, name)))
-
-        return '<message {} {}>'.format(self.type, ' '.join(parts))
-
-    def __str__(self):
-        return format_as_string(self)
-
-    def __len__(self):
-        if self.type == 'sysex':
-            return len(self.data) + 2
-        else:
-            return self._spec.length
-=======
 # Todo: these are used by the old tests. Removed them
 # when the tests have been removed/rewritten.
 from .msg.defs import MIN_PITCHWHEEL, MAX_PITCHWHEEL
->>>>>>> 4f4c3cce
 
 
 # This is used by MidiFile. This should be changed.
@@ -455,20 +33,6 @@
 def get_spec():
     raise NotImplemented()
 
-<<<<<<< HEAD
-    # Message.__new__() is used as an optimization to
-    # get around argument checking. We already know that
-    # the values are valid.
-    msg = Message.__new__(Message)
-    vars(msg).update(attributes)
-    vars(msg).update({
-        'type': spec.type,
-        '_spec': spec,
-        'time': time,
-    })
-    return msg
-=======
->>>>>>> 4f4c3cce
 
 from .msg.check import check_time
 
