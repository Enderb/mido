"""
MIDI messages

There is no need to use this module directly. All you need is
available in the top level module.
"""
import sys

PY2 = (sys.version_info.major == 2)

# Pitchwheel is a 14 bit signed integer
MIN_PITCHWHEEL = -8192
MAX_PITCHWHEEL = 8191

# Song pos is a 14 bit unsigned integer
MIN_SONGPOS = 0
MAX_SONGPOS = 16383

class MessageSpec(object):
    """
    Specifications for creating a message.
    
    status_byte is the first byte of the message. For channel
    messages, the channel (lower 4 bits) is clear.

    type is the type name of the message, for example 'sysex'.

    arguments is the attributes / keywords arguments specific to
    this message type.

    length is the length of this message in bytes. This value is not used
    for sysex messages, since they use an end byte instead.

    Table of MIDI messages:

        http://www.midi.org/techspecs/midimessages.php
    """

    def __init__(self, status_byte, type_, arguments, length):
        """Create a new message specification."""
        self.status_byte = status_byte
        self.type = type_
        self.arguments = arguments
        self.length = length
   
        # Attributes that can be set on the object
        self.valid_attributes = set(self.arguments) | {'time'}

    def signature(self):
        """Return call signature for Message constructor for this type.

        The signature is returned as a string.
        """
        parts = []
        parts.append(repr(self.type))

        for name in self.arguments:
            if name == 'data':
                parts.append('data=()')
            else:
                parts.append('{}=0'.format(name))
        parts.append('time=0')

        sig = '({})'.format(', '.join(parts))

        return sig


def get_message_specs():
    return [
        # Channel messages
        MessageSpec(0x80, 'note_off', ('channel', 'note', 'velocity'), 3),
        MessageSpec(0x90, 'note_on', ('channel', 'note', 'velocity'), 3),
        MessageSpec(0xa0, 'polytouch', ('channel', 'note', 'value'), 3),
        MessageSpec(0xb0, 'control_change',
                    ('channel', 'control', 'value'), 3),
        MessageSpec(0xc0, 'program_change', ('channel', 'program',), 2),
        MessageSpec(0xd0, 'aftertouch', ('channel', 'value',), 2),
        MessageSpec(0xe0, 'pitchwheel', ('channel', 'pitch',), 3),

        # System common messages
        MessageSpec(0xf0, 'sysex', ('data',), float('inf')),
        MessageSpec(0xf1, 'quarter_frame', ('frame_type', 'frame_value'), 2),
        MessageSpec(0xf2, 'songpos', ('pos',), 3),
        MessageSpec(0xf3, 'song_select', ('song',), 2),
        # 0xf4 is undefined.
        # 0xf5 is undefined.
        MessageSpec(0xf6, 'tune_request', (), 1),
        # 0xf7 is the stop byte for sysex messages, so should not be a message.

        # System real time messages
        MessageSpec(0xf8, 'clock', (), 1),
        # 0xf9 is undefined.
        MessageSpec(0xfa, 'start', (), 1),
        MessageSpec(0xfb, 'continue', (), 1),
        MessageSpec(0xfc, 'stop', (), 1),
        # 0xfd is undefined.
        MessageSpec(0xfe, 'active_sensing', (), 1),
        MessageSpec(0xff, 'reset', (), 1),
    ]


def build_spec_lookup(message_specs):
    lookup = {}

    for spec in message_specs:
        status_byte = spec.status_byte

        if status_byte < 0xf0:
            # Channel message.
            # The upper 4 bits are message type, and
            # the lower 4 are MIDI channel.
            # We need lookup for all 16 MIDI channels.
            for channel in range(16):
                lookup[status_byte | channel] = spec
        else:
            lookup[status_byte] = spec

        lookup[spec.type] = spec

    return lookup


def get_spec(type_or_status_byte):
    """Get message specification from status byte or message type name.

    For use in writing parsers.
    """
    try:
        return Message._spec_lookup[type_or_status_byte]
    except KeyError:
        raise LookupError('unknown type or status byte')


def check_time(time):
    """Check type and value of time.
    
    Raises TypeError if value is not an integer or a float
    """
    if PY2 and isinstance(time, long):
        return

    if not (isinstance(time, int) or isinstance(time, float)):
        raise TypeError('time must be an integer or float')


def check_channel(channel):
    """Check type and value of channel.

    Raises TypeError if the value is not an integer, and ValueError if
    it is outside range 0..127.
    """
    if not isinstance(channel, int):
        raise TypeError('channel must be an integer')
    elif not 0 <= channel <= 15:
        raise ValueError('channel must be in range 0..15')


def check_pos(pos):
    """Check type and value of song position.

    Raise TypeError if the value is not an integer, and ValueError if
    it is outside range MIN_SONGPOS..MAX_SONGPOS.
    """
    if not isinstance(pos, int):
        raise TypeError('song pos must be and integer')
    elif not MIN_SONGPOS <= pos <= MAX_SONGPOS:
        raise ValueError('song pos must be in range {}..{}'.format(
                         MIN_SONGPOS, MAX_SONGPOS))


def check_pitch(pitch):
    """Raise TypeError if the value is not an integer, and ValueError
    if it is outside range MIN_PITCHWHEEL..MAX_PITCHWHEEL.
    """
    if not isinstance(pitch, int):
        raise TypeError('pichwheel value must be an integer')
    elif not MIN_PITCHWHEEL <= pitch <= MAX_PITCHWHEEL:
        raise ValueError('pitchwheel value must be in range {}..{}'.format(
                         MIN_PITCHWHEEL, MAX_PITCHWHEEL))


def check_data(data_bytes):
    """Check type of data_byte and type and range of each data byte.

    Returns the data bytes as a tuple of integers.

    Raises TypeError if value is not iterable.
    Raises TypeError if one of the bytes is not an integer.
    Raises ValueError if one of the bytes is out of range 0..127.
    """
    # Make the sequence immutable.
    data_bytes = tuple(data_bytes)

    for byte in data_bytes:
        check_databyte(byte)

    return data_bytes


def check_frame_type(value):
    """Check type and value SMPTE quarter frame type.

    Raises TypeError if the value is not an integer.
    Raises ValueError if the value is out of range.
    """
    if not isinstance(value, int):
        raise TypeError('frame_type must be an integer')
    elif not 0 <= value <= 7:
        raise ValueError('frame_type must be in range 0..7')


def check_frame_value(value):
    """Check type and value of SMPTE quarter frame value.

    Raises TypeError if the value is not an integer.
    Raises ValueError if the value is out of range.
    """
    if not isinstance(value, int):
        raise TypeError('frame_value must be an integer')
    elif not 0 <= value <= 15:
        raise ValueError('frame_value must be in range 0..15')


def check_databyte(value):
    """Raise exception of byte has wrong type or is out of range

    Raises TypeError if the byte is not an integer, and ValueError if
    it is out of range. Data bytes are 7 bit, so the valid range is
    0..127.
    """
    if not isinstance(value, int):
        raise TypeError('data byte must be an integer')
    elif not 0 <= value <= 127:
        raise ValueError('data byte must be in range 0..127')


def encode_channel(channel):
    """Convert channel into a list of bytes. Return an empty list of
    bytes, since channel is already masked into status byte.
    """
    return []


def encode_data(data):
    """Encode sysex data as a list of bytes. A sysex end byte (0xf7)
    is appended.
    """
    return list(data) + [0xf7]

 
def encode_pitch(pitch):
    """Encode pitchwheel pitch as a list of bytes."""
    pitch -= MIN_PITCHWHEEL
    return [pitch & 0x7f, pitch >> 7]


def encode_pos(pos):
    """Encode song position as a list of bytes."""
    return [pos & 0x7f, pos >> 7]


class BaseMessage(object):
    """Base class for MIDI messages.

    Can be subclassed to create meta messages, for example.
    """

    def bytes(self):
        raise ValueError('bytes() is not implemented in this class')

    def bin(self):
        """Encode message and return as a bytearray.

        This can be used to write the message to a file.
        """
        return bytearray(self.bytes())

    def hex(self, sep=' '):
        """Encode message and return as a string of hex numbers,

        Each number is separated by the string sep.
        """
        return sep.join(['{:02X}'.format(byte) for byte in self.bytes()])

    def __eq__(self, other):
        """Compare message to another for equality.
        
        Key for comparison: (msg.type, msg.channel, msg.note, msg.velocity).
        """
        if not isinstance(other, BaseMessage):
            raise TypeError('comparison between message and another type')

        return self.bytes() == other.bytes()

def build_message(spec, bytes):
    """Build message from bytes.

    This is used by Parser and MidiFile. bytes is a full list
    of bytes for the message including the status byte. For sysex
    messages, the end byte is not included. Examples:

        build_message(spec, [0x80, 20, 100])
        build_message(spec, [0xf0, 1, 2, 3])

    No type or value checking is done, so you need to do that before you
    call this function. 0xf7 is not allowed as status byte.
    """
    message = Message.__new__(Message)
    attrs = message.__dict__
    message.__dict__.update({
            'type': spec.type,
            '_spec': spec,
            'time': 0,
            })

    # This could be written in a more general way, but most messages
    # are note_on or note_off so doing it this way is faster.
    if spec.type in ['note_on', 'note_off']:
        message.__dict__.update({
                'channel': bytes[0] & 0x0f,
                'note': bytes[1],
                'velocity': bytes[2],
                })
        return message

    elif spec.type == 'control_change':
        message.__dict__.update({
                'channel': bytes[0] & 0x0f,
                'control': bytes[1],
                'value': bytes[2],
                })
        return message

    elif spec.status_byte < 0xf0:
        # Channel message. The most common type.
        if spec.type == 'pitchwheel':
            pitch = bytes[1] | ((bytes[2] << 7) + MIN_PITCHWHEEL)
            arguments = {'pitch': pitch}
        else:
            arguments = dict(zip(spec.arguments, bytes))
        # Replace status_bytes sneakily with channel.
        arguments['channel'] = bytes[0] & 0x0f

    elif spec.type == 'sysex':
        arguments = {'data': tuple(bytes[1:])}

    elif spec.type == 'songpos':
        pos = bytes[1] | (bytes[2] << 7)
        arguments = {'pos': pos}

    elif spec.type == 'quarter_frame':
        arguments = {'frame_type': bytes[1] >> 4,
                     'frame_value' : bytes[1] & 15}

    else:
        arguments = dict(zip(spec.arguments, bytes[1:]))

    message.__dict__.update(arguments)
    return message

class Message(BaseMessage):
    """
    MIDI message class.
    """

    # Quick lookup of specs by name or status_byte.
    _spec_lookup = build_spec_lookup(get_message_specs())

    # This is needed for __init__() so it doesn't accept status bytes.
    _type_lookup = {name: value for name, value in _spec_lookup.items() \
                        if not isinstance(name, int)}

    def __init__(self, type, **arguments):
        """Create a new message.

        The first argument is typically the type of message to create,
        for example 'note_on'.
        """
        try:
            spec = self._type_lookup[type]
        except KeyError:
            raise ValueError('invalid message type {!r}'.format(type))

        self.__dict__['type'] = type
        self.__dict__['_spec'] = spec

<<<<<<< HEAD
        # Set default values.
        for name in spec.arguments:
            if name == 'data':
                self.__dict__['data'] = ()
            else:
                self.__dict__[name] = 0
        self.__dict__['time'] = 0
=======
    def _set_attributes_to_default_values(self, type_):
        for name in self._spec.arguments:
            if name == 'velocity':
                self._set('velocity', 0x40)
            elif name == 'channel':
                # This is a channel message, so if the first
                # argument to this function was a status_byte,
                # the lower 4 bits will contain the channel.
                if isinstance(type_, int):
                    self._set('channel', type_ & 0x0f)
                else:
                    self._set('channel', 0)
            elif name == 'data':
                self._set('data', ())
            else:
                self._set(name, 0)
        self._set('time', 0)
>>>>>>> 8b6b6bef

        # Override defaults.
        for name, value in arguments.items():
            setattr(self, name, value)

    def copy(self, **overrides):
        """Return a copy of the message.

        Attributes will be overriden by the passed keyword arguments.
        Only message specific attributes can be overridden. The message
        type can not be changed.

        Example:

            a = Message('note_on')
            b = a.copy(velocity=32)
        """
        for name in overrides:
            if name not in self._spec.valid_attributes:
                text = '{!r} is an invalid argument for this message type'
                raise ValueError(text.format(name))

        # Get values from this object
        arguments = {}
        for name in self._spec.valid_attributes:
            if name in overrides:
                arguments[name] = overrides[name]
            else:
                arguments[name] = getattr(self, name)

        return self.__class__(self.type, **arguments)

    def _set(self, name, value):
        """Sets an attribute directly, bypassing all type and value checks"""
        self.__dict__[name] = value

    def __setattr__(self, name, value):
        """Set an attribute."""
        if name in self._spec.valid_attributes:
            try:
                if name == 'data':
                    value = check_data(value)
                else:
                    globals()['check_{}'.format(name)](value)
            except KeyError:
                check_databyte(value)

            self.__dict__[name] = value
        elif name in self.__dict__:
            raise AttributeError('{} attribute is read only'.format(name))
        else:
            raise AttributeError(
                '{} message has no attribute {}'.format(self.type, name))

    def __delattr__(self, name):
        raise AttributeError('attribute can not be deleted')

    def bytes(self):
        """Encode message and return as a list of integers."""

        status_byte = self._spec.status_byte
        if status_byte < 0xf0:
            # Add channel (lower 4 bits) to status byte.
            # Those bits in spec.status_byte are always 0.
            status_byte |= self.channel

        message_bytes = [status_byte]

        if self.type == 'quarter_frame':
            message_bytes.append(self.frame_type << 4 | self.frame_value)
        else:
            for name in self._spec.arguments:
                value = getattr(self, name)
                try:
                    encode = globals()['encode_{}'.format(name)]
                    message_bytes.extend(encode(value))
                except KeyError:
                    message_bytes.append(value)

        return message_bytes

    def __repr__(self):
        parts = []

        for name in self._spec.arguments + ('time',):
            parts.append('{}={!r}'.format(name, getattr(self, name)))

        return '<message {} {}>'.format(self.type, ', '.join(parts))

    def __str__(self):
        return format_as_string(self)

    def __len__(self):
        if self.type == 'sysex':
            return len(self.data) + 2
        else:
            return self._spec.length


def parse_time(text):
    if text.endswith('L'):
        raise ValueError('L is not allowed in time')

    if PY2:
        converters = [int, long, float]
    else:
        converters = [int, float]

    for convert in converters:
        try:
            return convert(text)
        except ValueError:
            pass

    raise ValueError('invalid format for time')


def parse_string(text):
    """Parse a string of text and return a message.

    The string can span multiple lines, but must contain
    one full message.

    Raises ValueError if the string could not be parsed.
    """
    words = text.split()

    message = Message(words[0])
    arguments = words[1:]

    names_seen = set()

    for argument in arguments:
        try:
            name, value = argument.split('=')
        except ValueError:
            raise ValueError('missing or extraneous equals sign')

        if name in names_seen:
            raise ValueError('argument passed more than once')
        names_seen.add(name)

        if name == 'data':
            if not value.startswith('(') and value.endswith(')'):
                raise ValueError('missing parentheses in data message')

            try:
                data_bytes = [int(byte) for byte in value[1:-1].split(',')]
            except ValueError:
                raise ValueError('unable to parse data bytes')
            setattr(message, 'data', data_bytes)
        elif name == 'time':
            try:
                time = parse_time(value)
            except ValueError:
                raise ValueError('invalid value for time')
            try:
                setattr(message, 'time', time)
            except AttributeError as err:
                raise ValueError(err.message)
            except TypeError as err:
                raise ValueError(err.message)
        else:
            try:
                setattr(message, name, int(value))
            except AttributeError as exception:
                raise ValueError(*exception.args)
            except ValueError:
                raise ValueError('{!r} is not an integer'.format(value))

    return message


def parse_string_stream(stream):
    """Parse a stram of messages and yield (message, error_message)

    stream can be any iterable that generates text strings, where each
    string is a string encoded message.

    If a string can be parsed, (message, None) is returned. If it
    can't be parsed (None, error_message) is returned. The error
    message containes the line number where the error occurred.
    """
    line_number = 1
    for line in stream:
        try:
            line = line.split('#')[0].strip()
            if line:
                yield parse_string(line), None
        except ValueError as exception:
            error_message = 'line {line_number}: {message}'.format(
                line_number=line_number,
                message=exception.args[0])
            yield None, error_message
        line_number += 1


def format_as_string(message, include_time=True):
    """Format a message and return as a string.

    This is equivalent to str(message).

    To leave out the time attribute, pass include_time=False.
    """
    if not isinstance(message, Message):
        raise ValueError('message must be a mido.Message object')

    words = []
    words.append(message.type)

    names = message._spec.arguments
    if include_time:
        names += ('time',)

    for name in names:
        value = getattr(message, name)
        if name == 'data':
            value = '({})'.format(','.join([str(byte) for byte in value]))
        elif name == 'time':
            # Python 2 formats longs as '983989385L'. This is not allowed.
            value = str(value)
            value = value.replace('L', '')
        words.append('{}={}'.format(name, value))
    
    return ' '.join(words)<|MERGE_RESOLUTION|>--- conflicted
+++ resolved
@@ -385,33 +385,15 @@
         self.__dict__['type'] = type
         self.__dict__['_spec'] = spec
 
-<<<<<<< HEAD
         # Set default values.
         for name in spec.arguments:
-            if name == 'data':
+            if name == 'velocity':
+                self.__dict__['velocity'] = 0x40
+            elif name == 'data':
                 self.__dict__['data'] = ()
             else:
                 self.__dict__[name] = 0
         self.__dict__['time'] = 0
-=======
-    def _set_attributes_to_default_values(self, type_):
-        for name in self._spec.arguments:
-            if name == 'velocity':
-                self._set('velocity', 0x40)
-            elif name == 'channel':
-                # This is a channel message, so if the first
-                # argument to this function was a status_byte,
-                # the lower 4 bits will contain the channel.
-                if isinstance(type_, int):
-                    self._set('channel', type_ & 0x0f)
-                else:
-                    self._set('channel', 0)
-            elif name == 'data':
-                self._set('data', ())
-            else:
-                self._set(name, 0)
-        self._set('time', 0)
->>>>>>> 8b6b6bef
 
         # Override defaults.
         for name, value in arguments.items():
