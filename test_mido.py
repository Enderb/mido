--- conflicted
+++ resolved
@@ -359,11 +359,7 @@
         messages = mido.parse_all([0xf6])  # Tune request.
         self.assertTrue(len(messages) == 1)
         self.assertTrue(messages[0].type == 'tune_request')
-<<<<<<< HEAD
-
-=======
- 
->>>>>>> 8b6b6bef
+
     def test_undefined_messages(self):
         """The parser should ignore undefined status bytes and sysex_end."""
         messages = mido.parse_all([0xf4, 0xf5, 0xf7, 0xf9, 0xfd])
@@ -381,8 +377,6 @@
         messages = mido.parse_all([0xf0, 0, 0xf5, 0xf9, 0, 0xf7])
         self.assertTrue(len(messages) == 1)
         self.assertTrue(messages[0].type == 'sysex')
-
-<<<<<<< HEAD
 
 class TestSockets(unittest.TestCase):
     
@@ -430,7 +424,5 @@
         self.assertRaises(ValueError, decode, -1)
         self.assertRaises(ValueError, decode, 256)
 
-=======
->>>>>>> 8b6b6bef
 if __name__ == '__main__':
     unittest.main()